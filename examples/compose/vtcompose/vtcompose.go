--- conflicted
+++ resolved
@@ -13,33 +13,26 @@
 	"strings"
 
 	jsonpatch "github.com/evanphx/json-patch"
+	yamlpatch "github.com/krishicks/yaml-patch"
 
 	"vitess.io/vitess/go/vt/log"
 )
 
 var (
-	tabletsUsed = 0
-	tablesPath = "tables/"
-	baseDockerComposeFile    = flag.String("base_yaml", "vtcompose/docker-compose.base.yml", "Starting docker-compose yaml")
-	baseVschemaFile    = flag.String("base_vschema", "vtcompose/base_vschema.json", "Starting vschema json")
+	tabletsUsed           = 0
+	tablesPath            = "tables/"
+	baseDockerComposeFile = flag.String("base_yaml", "vtcompose/docker-compose.base.yml", "Starting docker-compose yaml")
+	baseVschemaFile       = flag.String("base_vschema", "vtcompose/base_vschema.json", "Starting vschema json")
 
 	topologyFlags = flag.String("topologyFlags",
 		"-topo_implementation consul -topo_global_server_address consul1:8500 -topo_global_root vitess/global",
 		"Vitess Topology Flags config")
-<<<<<<< HEAD
-	webPort      = flag.String("webPort", "8080", "Web port to be used")
-	gRpcPort     = flag.String("gRpcPort", "15999", "gRPC port to be used")
-	mySqlPort    = flag.String("mySqlPort", "15306", "mySql port to be used")
-	cell         = flag.String("cell", "test", "Vitess Cell name")
-	keyspaceData = flag.String("keyspaces", "test_keyspace:2:1:create_messages.sql,create_tokens.sql unsharded_keyspace:0:0:create_dinosaurs.sql,create_eggs.sql", "List of keyspace_name:num_of_shards:num_of_replica_tablets:schema_files:<optional>lookup_keyspace_name separated by ' '")
-=======
-	webPort   = flag.String("webPort", "8080", "Web port to be used")
-	gRpcPort  = flag.String("gRpcPort", "15999", "gRPC port to be used")
-	mySqlPort = flag.String("mySqlPort", "15306", "mySql port to be used")
-	cell      = flag.String("cell", "test", "Vitess Cell name")
-	keyspaceData = flag.String("keyspaceData", "test_keyspace:2:1:create_messages.sql,create_tokens.sql;unsharded_keyspace:0:0:create_dinosaurs.sql,create_eggs.sql", "List of keyspace_name/external_db_name:num_of_shards:num_of_replica_tablets:schema_files:<optional>lookup_keyspace_name separated by ';'")
+	webPort        = flag.String("webPort", "8080", "Web port to be used")
+	gRpcPort       = flag.String("gRpcPort", "15999", "gRPC port to be used")
+	mySqlPort      = flag.String("mySqlPort", "15306", "mySql port to be used")
+	cell           = flag.String("cell", "test", "Vitess Cell name")
+	keyspaceData   = flag.String("keyspaceData", "test_keyspace:2:1:create_messages.sql,create_tokens.sql;unsharded_keyspace:0:0:create_dinosaurs.sql,create_eggs.sql", "List of keyspace_name/external_db_name:num_of_shards:num_of_replica_tablets:schema_files:<optional>lookup_keyspace_name separated by ';'")
 	externalDbData = flag.String("externalDbData", "", "List of Data corresponding to external DBs. List of <external_db_name>,<DB_HOST>,<DB_PORT>,<DB_USER>,<DB_PASS>,<DB_CHARSET> seperated by ';'")
->>>>>>> 590a06f9
 )
 
 type keyspaceInfo struct {
@@ -53,11 +46,11 @@
 }
 
 type externalDbInfo struct {
-	dbName string
-	dbHost string
-	dbPort string
-	dbUser string
-	dbPass string
+	dbName    string
+	dbHost    string
+	dbPort    string
+	dbUser    string
+	dbPass    string
 	dbCharset string
 }
 
@@ -73,7 +66,7 @@
 	return k
 }
 
-func newExternalDbInfo(dbName, dbHost , dbPort, dbUser, dbPass, dbCharset string) externalDbInfo {
+func newExternalDbInfo(dbName, dbHost, dbPort, dbUser, dbPass, dbCharset string) externalDbInfo {
 	d := externalDbInfo{dbName: dbName, dbHost: dbHost, dbPort: dbPort, dbUser: dbUser, dbPass: dbPass, dbCharset: dbCharset}
 	return d
 }
@@ -83,11 +76,7 @@
 	keyspaceInfoMap := make(map[string]keyspaceInfo)
 	externalDbInfoMap := make(map[string]externalDbInfo)
 
-<<<<<<< HEAD
-	for _, v := range strings.Split(*keyspaceData, " ") {
-=======
-	for _,v:= range strings.Split(*keyspaceData, ";") {
->>>>>>> 590a06f9
+	for _, v := range strings.Split(*keyspaceData, ";") {
 		tokens := strings.Split(v, ":")
 		shards, _ := strconv.Atoi(tokens[1])
 		replicaTablets, _ := strconv.Atoi(tokens[2])
@@ -101,7 +90,7 @@
 		}
 	}
 
-	for _,v:= range strings.Split(*externalDbData, ";") {
+	for _, v := range strings.Split(*externalDbData, ";") {
 		tokens := strings.Split(v, ":")
 		if len(tokens) > 1 {
 			externalDbInfoMap[tokens[0]] = newExternalDbInfo(tokens[0], tokens[1], tokens[2], tokens[3], tokens[4], tokens[5])
@@ -109,7 +98,7 @@
 	}
 
 	for k, v := range keyspaceInfoMap {
-		if  _, ok := externalDbInfoMap[k]; !ok {
+		if _, ok := externalDbInfoMap[k]; !ok {
 			v.schemaFile = createFile(fmt.Sprintf("%s%s_schema_file.sql", tablesPath, v.keyspace))
 			appendtoSqlFile(v.schemaFileNames, v.schemaFile)
 			closeFile(v.schemaFile)
@@ -123,18 +112,14 @@
 			vSchemaFile = applyJsonInMemoryPatch(vSchemaFile, `[{"op": "replace","path": "/sharded", "value": false}]`)
 		}
 
-<<<<<<< HEAD
-		vSchemaFile, primaryTableColumns := addTablesVschemaPatch(vSchemaFile, keyspaceData.schemaFileNames)
-=======
 		// Check if it is an external_db
-		if  _, ok := externalDbInfoMap[k]; ok {
-      //This is no longer necessary, but we'll keep it for reference
-      //https://github.com/vitessio/vitess/pull/4868, https://github.com/vitessio/vitess/pull/5010
-      //vSchemaFile = applyJsonInMemoryPatch(vSchemaFile,`[{"op": "add","path": "/tables/*", "value": {}}]`)
+		if _, ok := externalDbInfoMap[k]; ok {
+			//This is no longer necessary, but we'll keep it for reference
+			//https://github.com/vitessio/vitess/pull/4868, https://github.com/vitessio/vitess/pull/5010
+			//vSchemaFile = applyJsonInMemoryPatch(vSchemaFile,`[{"op": "add","path": "/tables/*", "value": {}}]`)
 		} else {
 			var primaryTableColumns map[string]string
 			vSchemaFile, primaryTableColumns = addTablesVschemaPatch(vSchemaFile, keyspaceData.schemaFileNames)
->>>>>>> 590a06f9
 
 			if keyspaceData.useLookups {
 				lookupKeyspace := keyspaceInfoMap[keyspaceData.lookupKeyspace]
@@ -336,7 +321,7 @@
 
 func applyKeyspaceDependentPatches(dockerComposeFile []byte, keyspaceData keyspaceInfo, externalDbInfoMap map[string]externalDbInfo) []byte {
 	var externalDbInfo externalDbInfo
-	if  val, ok := externalDbInfoMap[keyspaceData.keyspace]; ok {
+	if val, ok := externalDbInfoMap[keyspaceData.keyspace]; ok {
 		externalDbInfo = val
 	}
 	tabAlias := 0 + tabletsUsed*100
@@ -395,21 +380,14 @@
 	return dockerComposeFile
 }
 
-<<<<<<< HEAD
-func applyTabletPatches(dockerComposeFile []byte, tabAlias int, shard string, keyspaceData keyspaceInfo) []byte {
-	dockerComposeFile = applyInMemoryPatch(dockerComposeFile, generateDefaultTablet(strconv.Itoa(tabAlias+1), shard, "master", keyspaceData.keyspace))
-	for i := 0; i < keyspaceData.replicaTablets; i++ {
-		dockerComposeFile = applyInMemoryPatch(dockerComposeFile, generateDefaultTablet(strconv.Itoa(tabAlias+2+i), shard, "replica", keyspaceData.keyspace))
-=======
 func applyTabletPatches(dockerComposeFile []byte, tabAlias int, shard string, keyspaceData keyspaceInfo, externalDbInfoMap map[string]externalDbInfo) []byte {
 	var dbInfo externalDbInfo
-	if  val, ok := externalDbInfoMap[keyspaceData.keyspace]; ok {
+	if val, ok := externalDbInfoMap[keyspaceData.keyspace]; ok {
 		dbInfo = val
 	}
 	dockerComposeFile = applyInMemoryPatch(dockerComposeFile, generateDefaultTablet(strconv.Itoa(tabAlias+1), shard, "master", keyspaceData.keyspace, dbInfo))
-	for i:=0; i < keyspaceData.replicaTablets; i++ {
-		dockerComposeFile = applyInMemoryPatch(dockerComposeFile, generateDefaultTablet(strconv.Itoa(tabAlias+ 2 + i), shard, "replica", keyspaceData.keyspace, dbInfo))
->>>>>>> 590a06f9
+	for i := 0; i < keyspaceData.replicaTablets; i++ {
+		dockerComposeFile = applyInMemoryPatch(dockerComposeFile, generateDefaultTablet(strconv.Itoa(tabAlias+2+i), shard, "replica", keyspaceData.keyspace, dbInfo))
 	}
 	return dockerComposeFile
 }
@@ -569,10 +547,10 @@
 	// Formatting for list in yaml
 	for i, tabletId := range tabletAliases {
 		//tabletAliases[i] = "\"vttablet" + tabletId + "\""
-    tabletAliases[i] = "vttablet" + tabletId + ": " + "{condition : service_healthy}"
+		tabletAliases[i] = "vttablet" + tabletId + ": " + "{condition : service_healthy}"
 	}
 	//dependsOn := "[" + strings.Join(tabletAliases, ", ") + "]"
-  dependsOn := "depends_on: {" + strings.Join(tabletAliases, ", ") + "}"
+	dependsOn := "depends_on: {" + strings.Join(tabletAliases, ", ") + "}"
 
 	data := fmt.Sprintf(`
 - op: add
