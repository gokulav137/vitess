--- conflicted
+++ resolved
@@ -10,11 +10,7 @@
 
 This example was most recently tested with the
 [binary release](https://github.com/GoogleCloudPlatform/kubernetes/releases)
-<<<<<<< HEAD
-of Kubernetes v0.8.2.
-=======
 of Kubernetes v0.9.1.
->>>>>>> c53de1e8
 
 The easiest way to run the local commands like vtctl is just to install
 [Docker](https://www.docker.com/)
@@ -25,11 +21,7 @@
 ## Starting an etcd cluster for Vitess
 
 Once you have a running Kubernetes deployment, make sure
-<<<<<<< HEAD
-`kubernetes/cluster/kubecfg.sh` is in your path, and then run:
-=======
 `kubernetes/cluster/kubectl.sh` is in your path, and then run:
->>>>>>> c53de1e8
 
 ```
 vitess/examples/kubernetes$ ./etcd-up.sh
@@ -40,11 +32,7 @@
 
 This will create two clusters: one for the 'global' cell, and one for the
 'test' cell.
-<<<<<<< HEAD
-You can check the status of the pods with `kubecfg.sh list pods` or by using the
-=======
 You can check the status of the pods with `kubectl.sh get pods` or by using the
->>>>>>> c53de1e8
 [Kubernetes web interface](https://github.com/GoogleCloudPlatform/kubernetes/blob/master/docs/ux.md).
 Note that it may take a while for each minion to download the Docker images the
 first time it needs them, during which time the pod status will be `Pending`.
@@ -52,11 +40,7 @@
 In general, each `-up.sh` script in this example has a corresponding `-down.sh`
 in case you want to stop certain pieces without bringing down the whole cluster.
 For example, to tear down the etcd deployment
-<<<<<<< HEAD
-(again, with `kubecfg.sh` in your path):
-=======
 (again, with `kubectl.sh` in your path):
->>>>>>> c53de1e8
 
 ```
 vitess/examples/kubernetes$ ./etcd-down.sh
@@ -139,27 +123,10 @@
 vitess/examples/kubernetes$ ./vttablet-up.sh
 ```
 
-<<<<<<< HEAD
-Wait for the pods to enter Running state (`kubecfg.sh list pods`).
-Again, this may take a while if a pod was scheduled on a minion that needs to
-download the Vitess Docker image. Eventually you should see the tablets show up
-in the *DB topology* summary page of vtctld (`http://12.34.56.78:15000/dbtopo`).
-
-By bringing up tablets into a previously empty keyspace, we effectively just
-created a new shard. To initialize the keyspace for the new shard, we need to
-perform a keyspace rebuild:
-
-```
-$ kvtctl RebuildKeyspaceGraph test_keyspace
-```
-
-Note that most vtctlclient commands produce no output on success.
-=======
 Wait for the pods to enter Running state (`kubectl.sh get pods`).
 Again, this may take a while if a pod was scheduled on a minion that needs to
 download the Vitess Docker image. Eventually you should see the tablets show up
 in the *DB topology* summary page of vtctld (`http://12.34.56.78:15000/dbtopo`).
->>>>>>> c53de1e8
 
 By bringing up tablets into a previously empty keyspace, we effectively just
 created a new shard. To initialize the keyspace for the new shard, we need to
