name: local_example
on: [push, pull_request]
jobs:

  build:
<<<<<<< HEAD
    name: build for ${{ matrix.os }}
    runs-on: ${{ matrix.os }}
    strategy:
      matrix:
        os: [ubuntu-latest, macos-latest]

=======
    name: Local Example Test
    runs-on: ubuntu-latest
>>>>>>> 94717394
    steps:

    - name: Set up Go
      uses: actions/setup-go@v1
      with:
        go-version: 1.13

    - name: Check out code
      uses: actions/checkout@v1

    - name: Get dependencies
      run: |
<<<<<<< HEAD

        if [ ${{matrix.os}} = "ubuntu-latest" ]; then
          sudo apt-get update
          sudo apt-get install -y mysql-server mysql-client make unzip g++ etcd curl git wget
          sudo service mysql stop
          sudo service etcd stop
          sudo ln -s /etc/apparmor.d/usr.sbin.mysqld /etc/apparmor.d/disable/
          sudo apparmor_parser -R /etc/apparmor.d/usr.sbin.mysqld
        elif [ ${{matrix.os}} = "macos-latest" ]; then
          brew install mysql@5.7 make unzip etcd curl git wget
        fi
=======
        sudo apt-get update || echo "update failed"
        sudo apt-get install -y mysql-server mysql-client make unzip g++ etcd curl git wget
        sudo service mysql stop
        sudo service etcd stop
        sudo ln -s /etc/apparmor.d/usr.sbin.mysqld /etc/apparmor.d/disable/
        sudo apparmor_parser -R /etc/apparmor.d/usr.sbin.mysqld
>>>>>>> 94717394
        go mod download

    - name: Run make minimaltools
      run: |
        make minimaltools

    - name: Build
      run: |
        make build

    - name: local_example
      run: |
        if [ ${{matrix.os}} = "macos-latest" ]; then
          export PATH="/usr/local/opt/mysql@5.7/bin:$PATH"
        fi
        test/local_example.sh
<|MERGE_RESOLUTION|>--- conflicted
+++ resolved
@@ -3,17 +3,12 @@
 jobs:
 
   build:
-<<<<<<< HEAD
-    name: build for ${{ matrix.os }}
+    name: Local Example for ${{ matrix.os }}
     runs-on: ${{ matrix.os }}
     strategy:
       matrix:
         os: [ubuntu-latest, macos-latest]
 
-=======
-    name: Local Example Test
-    runs-on: ubuntu-latest
->>>>>>> 94717394
     steps:
 
     - name: Set up Go
@@ -26,10 +21,8 @@
 
     - name: Get dependencies
       run: |
-<<<<<<< HEAD
-
         if [ ${{matrix.os}} = "ubuntu-latest" ]; then
-          sudo apt-get update
+          sudo apt-get update || echo "update failed"
           sudo apt-get install -y mysql-server mysql-client make unzip g++ etcd curl git wget
           sudo service mysql stop
           sudo service etcd stop
@@ -38,14 +31,6 @@
         elif [ ${{matrix.os}} = "macos-latest" ]; then
           brew install mysql@5.7 make unzip etcd curl git wget
         fi
-=======
-        sudo apt-get update || echo "update failed"
-        sudo apt-get install -y mysql-server mysql-client make unzip g++ etcd curl git wget
-        sudo service mysql stop
-        sudo service etcd stop
-        sudo ln -s /etc/apparmor.d/usr.sbin.mysqld /etc/apparmor.d/disable/
-        sudo apparmor_parser -R /etc/apparmor.d/usr.sbin.mysqld
->>>>>>> 94717394
         go mod download
 
     - name: Run make minimaltools
