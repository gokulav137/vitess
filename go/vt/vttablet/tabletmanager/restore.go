/*
Copyright 2019 The Vitess Authors.

Licensed under the Apache License, Version 2.0 (the "License");
you may not use this file except in compliance with the License.
You may obtain a copy of the License at

    http://www.apache.org/licenses/LICENSE-2.0

Unless required by applicable law or agreed to in writing, software
distributed under the License is distributed on an "AS IS" BASIS,
WITHOUT WARRANTIES OR CONDITIONS OF ANY KIND, either express or implied.
See the License for the specific language governing permissions and
limitations under the License.
*/

package tabletmanager

import (
	"flag"
	"fmt"
	"time"

	"vitess.io/vitess/go/vt/proto/vttime"

	"vitess.io/vitess/go/vt/vttablet/tabletmanager/vreplication"

	"vitess.io/vitess/go/vt/dbconfigs"

	"vitess.io/vitess/go/vt/topo"
	"vitess.io/vitess/go/vt/vterrors"
	"vitess.io/vitess/go/vt/vttablet/tmclient"

	"golang.org/x/net/context"
	"vitess.io/vitess/go/vt/log"

	"vitess.io/vitess/go/mysql"
	"vitess.io/vitess/go/vt/logutil"
	"vitess.io/vitess/go/vt/mysqlctl"
	"vitess.io/vitess/go/vt/topo/topoproto"

	binlogdatapb "vitess.io/vitess/go/vt/proto/binlogdata"
	topodatapb "vitess.io/vitess/go/vt/proto/topodata"
	vtrpcpb "vitess.io/vitess/go/vt/proto/vtrpc"
)

// This file handles the initial backup restore upon startup.
// It is only enabled if restore_from_backup is set.

var (
	restoreFromBackup     = flag.Bool("restore_from_backup", false, "(init restore parameter) will check BackupStorage for a recent backup at startup and start there")
	restoreConcurrency    = flag.Int("restore_concurrency", 4, "(init restore parameter) how many concurrent files to restore at once")
	waitForBackupInterval = flag.Duration("wait_for_backup_interval", 0, "(init restore parameter) if this is greater than 0, instead of starting up empty when no backups are found, keep checking at this interval for a backup to appear")

	// Flags for PITR
	binlogHost           = flag.String("binlog_host", "", "(init restore parameter) host name of binlog server.")
	binlogPort           = flag.Int("binlog_port", 0, "(init restore parameter) port of binlog server.")
	binlogUser           = flag.String("binlog_user", "", "(init restore parameter) username of binlog server.")
	binlogPwd            = flag.String("binlog_password", "", "(init restore parameter) password of binlog server.")
	timeoutForGTIDLookup = flag.Duration("binlog_timeout", 60*time.Second, "(init restore parameter) timeout for fetching gtid from timestamp.")
)

// RestoreData is the main entry point for backup restore.
// It will either work, fail gracefully, or return
// an error in case of a non-recoverable error.
// It takes the action lock so no RPC interferes.
func (tm *TabletManager) RestoreData(ctx context.Context, logger logutil.Logger, waitForBackupInterval time.Duration, deleteBeforeRestore bool) error {
	if err := tm.lock(ctx); err != nil {
		return err
	}
	defer tm.unlock()
	if tm.Cnf == nil {
		return fmt.Errorf("cannot perform restore without my.cnf, please restart vttablet with a my.cnf file specified")
	}
	return tm.restoreDataLocked(ctx, logger, waitForBackupInterval, deleteBeforeRestore)
}

func (tm *TabletManager) restoreDataLocked(ctx context.Context, logger logutil.Logger, waitForBackupInterval time.Duration, deleteBeforeRestore bool) error {
	var originalType topodatapb.TabletType
	tablet := tm.Tablet()
	originalType, tablet.Type = tablet.Type, topodatapb.TabletType_RESTORE
	tm.updateState(ctx, tablet, "restore from backup")

	// Try to restore. Depending on the reason for failure, we may be ok.
	// If we're not ok, return an error and the tm will log.Fatalf,
	// causing the process to be restarted and the restore retried.
	// Record local metadata values based on the original type.
	localMetadata := tm.getLocalMetadataValues(originalType)

	keyspace := tablet.Keyspace
	keyspaceInfo, err := tm.TopoServer.GetKeyspace(ctx, keyspace)
	if err != nil {
		return err
	}
	// For a SNAPSHOT keyspace, we have to look for backups of BaseKeyspace
	// so we will pass the BaseKeyspace in RestoreParams instead of tablet.Keyspace
	if keyspaceInfo.KeyspaceType == topodatapb.KeyspaceType_SNAPSHOT {
		if keyspaceInfo.BaseKeyspace == "" {
			return vterrors.New(vtrpcpb.Code_INVALID_ARGUMENT, fmt.Sprintf("snapshot keyspace %v has no base_keyspace set", tablet.Keyspace))
		}
		keyspace = keyspaceInfo.BaseKeyspace
		log.Infof("Using base_keyspace %v to restore keyspace %v", keyspace, tablet.Keyspace)
	}

	params := mysqlctl.RestoreParams{
		Cnf:                 tm.Cnf,
		Mysqld:              tm.MysqlDaemon,
		Logger:              logger,
		Concurrency:         *restoreConcurrency,
		HookExtraEnv:        tm.hookExtraEnv(),
		LocalMetadata:       localMetadata,
		DeleteBeforeRestore: deleteBeforeRestore,
		DbName:              topoproto.TabletDbName(tablet),
		Keyspace:            keyspace,
		Shard:               tablet.Shard,
		StartTime:           logutil.ProtoToTime(keyspaceInfo.SnapshotTime),
	}

	// Loop until a backup exists, unless we were told to give up immediately.
	var backupManifest *mysqlctl.BackupManifest
	for {
		backupManifest, err = mysqlctl.Restore(ctx, params)
		if waitForBackupInterval == 0 {
			break
		}
		// We only retry a specific set of errors. The rest we return immediately.
		if err != mysqlctl.ErrNoBackup && err != mysqlctl.ErrNoCompleteBackup {
			break
		}

		log.Infof("No backup found. Waiting %v (from -wait_for_backup_interval flag) to check again.", waitForBackupInterval)
		select {
		case <-ctx.Done():
			return ctx.Err()
		case <-time.After(waitForBackupInterval):
		}
	}

	var pos mysql.Position
	if backupManifest != nil {
		pos = backupManifest.Position
	}
	// If restore_to_time is set , then apply the incremental change
	if keyspaceInfo.SnapshotTime != nil {
		err = agent.restoreToTimeFromBinlog(ctx, pos, keyspaceInfo.SnapshotTime)
		if err != nil {
			log.Errorf("unable to restore to the desired point, error : %v", err)
			return nil
		}
	}
	switch err {
	case nil:
		// Starting from here we won't be able to recover if we get stopped by a cancelled
		// context. Thus we use the background context to get through to the finish.
		if keyspaceInfo.KeyspaceType == topodatapb.KeyspaceType_NORMAL {
			// Reconnect to master only for "NORMAL" keyspaces
			if err := tm.startReplication(context.Background(), pos, originalType); err != nil {
				return err
			}
		}
	case mysqlctl.ErrNoBackup:
		// No-op, starting with empty database.
	case mysqlctl.ErrExistingDB:
		// No-op, assuming we've just restarted.  Note the
		// replication reporter may restart replication at the
		// next health check if it thinks it should. We do not
		// alter replication here.
	default:
		// If anything failed, we should reset the original tablet type
		tablet.Type = originalType
		tm.updateState(ctx, tablet, "failed for restore from backup")
		return vterrors.Wrap(err, "Can't restore backup")
	}

	// If we had type BACKUP or RESTORE it's better to set our type to the init_tablet_type to make result of the restore
	// similar to completely clean start from scratch.
	if (originalType == topodatapb.TabletType_BACKUP || originalType == topodatapb.TabletType_RESTORE) && *initTabletType != "" {
		initType, err := topoproto.ParseTabletType(*initTabletType)
		if err == nil {
			originalType = initType
		}
	}

	// Change type back to original type if we're ok to serve.
	tablet.Type = originalType
	tm.updateState(ctx, tablet, "after restore from backup")

	return nil
}

<<<<<<< HEAD
// restoreToTimeFromBinlog restores to the snapshot time of the keyspace
// currently this works with mysql based database only (as it uses mysql specific queries for restoring
func (agent *ActionAgent) restoreToTimeFromBinlog(ctx context.Context, pos mysql.Position, restoreTime *vttime.Time) error {
	// validate the dependent settings
	if *binlogHost == "" || *binlogPort <= 0 || *binlogUser == "" {
		log.Warning("invalid binlog server setting, restoring to last available backup.")
		return nil
	}

	timeoutCtx, cancelFnc := context.WithTimeout(ctx, *timeoutForGTIDLookup)
	defer cancelFnc()
	gtid, stopPosGTID := agent.getGTIDFromTimestamp(timeoutCtx, pos, restoreTime.Seconds)
	if gtid == "" {
		return vterrors.New(vtrpcpb.Code_FAILED_PRECONDITION, "unable to fetch the GTID for the specified restore_to_time")
	}
	println(fmt.Sprintf("pos for slave unil - %s, and stop gtid %s", gtid, stopPosGTID))

	log.Infof("going to restore upto the gtid - %s", gtid)
	err := agent.catchupToGTID(timeoutCtx, gtid, stopPosGTID)
	if err != nil {
		return vterrors.Wrapf(err, "unable to replicate upto specified gtid : %s", gtid)
	}

	return nil
}

// getGTIDFromTimestamp gets the next GTID of the event happened on the timestamp (resore_to_time)
func (agent *ActionAgent) getGTIDFromTimestamp(ctx context.Context, pos mysql.Position, restoreTime int64) (string, string) {
	connParams := &mysql.ConnParams{
		Host:  *binlogHost,
		Port:  *binlogPort,
		Uname: *binlogUser,
		Pass:  *binlogPwd,
	}
	dbCfgs := &dbconfigs.DBConfigs{
		Host: connParams.Host,
		Port: connParams.Port,
	}
	dbCfgs.SetDbParams(*connParams, *connParams)
	vsClient := vreplication.NewReplicaConnector(connParams)

	filter := &binlogdatapb.Filter{
		Rules: []*binlogdatapb.Rule{{
			Match: "/.*",
		}},
	}

	sqlBeforeGTID := make(chan []string)
	stopPos := ""
	go func() {
		err := vsClient.VStream(ctx, mysql.EncodePosition(pos), filter, func(events []*binlogdatapb.VEvent) error {
			for _, event := range events {
				if event.Gtid != "" && event.Timestamp > restoreTime {
					sqlBeforeGTID <- []string{event.Gtid, stopPos}
					break
				}
				if event.Gtid != "" {
					stopPos = event.Gtid
				}
			}
			return nil
		})
		if err != nil {
			sqlBeforeGTID <- []string{""}
		}
	}()
	defer vsClient.Close(ctx)
	select {
	case val := <-sqlBeforeGTID:
		return val[0], val[1]
	case <-ctx.Done():
		log.Warningf("Can't find the GTID from restore time stamp, exiting.")
		return "", ""
	}
}

// replicateUptoGTID replicates upto specified gtid from binlog server
func (agent *ActionAgent) catchupToGTID(ctx context.Context, gtid string, stopPosGTID string) error {
	gtidParsed, err := mysql.DecodePosition(gtid)
	if err != nil {
		return err
	}

	stopPosGTIDParsed, err := mysql.DecodePosition(stopPosGTID)
	if err != nil {
		return err
	}
	gtidStr := gtidParsed.GTIDSet.Last()
	log.Infof("gtid to restore upto %s", gtidStr)

	// it uses mysql specific queries here
	cmds := []string{
		"STOP SLAVE FOR CHANNEL '' ",
		"STOP SLAVE IO_THREAD FOR CHANNEL ''",
		fmt.Sprintf("CHANGE MASTER TO MASTER_HOST='%s',MASTER_PORT=%d, MASTER_USER='%s', MASTER_AUTO_POSITION = 1;", *binlogHost, *binlogPort, *binlogUser),
		fmt.Sprintf(" START SLAVE UNTIL SQL_BEFORE_GTIDS = '%s'", gtidStr),
	}

	if err := agent.MysqlDaemon.ExecuteSuperQueryList(ctx, cmds); err != nil {
		return vterrors.Wrap(err, "failed to reset slave")
	}
	log.Infof("Waiting for position to reach", gtidParsed)
	// Could not use `agent.MysqlDaemon.WaitMasterPos` as the SLAVE thread is stopped with `START SLAVE UNTIL SQL_BEFORE_GTIDS`
	// this is as per https://dev.mysql.com/doc/refman/5.6/en/start-slave.html
	// We need to wait till the slave catch upto the specified gtid
	chGTIDCaughtup := make(chan bool)
	go func() {
		timeToWait := time.Now().Add(*timeoutForGTIDLookup)
		for time.Now().Before(timeToWait) {
			pos, err := agent.MysqlDaemon.MasterPosition()
			println(fmt.Sprintf("got position as %s and waiting till %s", pos.GTIDSet.String(), stopPosGTIDParsed.GTIDSet.String()))
			if err != nil {
				println(err)
				chGTIDCaughtup <- false
			}

			if pos.AtLeast(stopPosGTIDParsed) {
				chGTIDCaughtup <- true
			}
			select {
			case <-ctx.Done():
				println("context finished, exiting!")
				chGTIDCaughtup <- false
			default:
				time.Sleep(300 * time.Millisecond)
			}
		}
	}()
	select {
	case resp := <-chGTIDCaughtup:
		if resp {
			println("gtid is reached, hence reseting the replication")
			cmds := []string{
				"STOP SLAVE",
				"RESET SLAVE ALL",
			}
			if err := agent.MysqlDaemon.ExecuteSuperQueryList(ctx, cmds); err != nil {
				return vterrors.Wrap(err, "failed to reset slave")
			}
			return nil
		}
		return vterrors.Wrap(err, "error while fetching the current gtid position")
	case <-ctx.Done():
		log.Warningf("Could not copy till gtid.")
		return vterrors.Wrap(err, "context timeout while restoring upto specified gtid")
	}
}

func (agent *ActionAgent) startReplication(ctx context.Context, pos mysql.Position, tabletType topodatapb.TabletType) error {
=======
func (tm *TabletManager) startReplication(ctx context.Context, pos mysql.Position, tabletType topodatapb.TabletType) error {
>>>>>>> 17453158
	cmds := []string{
		"STOP SLAVE",
		"RESET SLAVE ALL", // "ALL" makes it forget master host:port.
	}
	if err := tm.MysqlDaemon.ExecuteSuperQueryList(ctx, cmds); err != nil {
		return vterrors.Wrap(err, "failed to reset replication")
	}

	// Set the position at which to resume from the master.
	if err := tm.MysqlDaemon.SetReplicationPosition(ctx, pos); err != nil {
		return vterrors.Wrap(err, "failed to set replication position")
	}

	// Read the shard to find the current master, and its location.
	tablet := tm.Tablet()
	si, err := tm.TopoServer.GetShard(ctx, tablet.Keyspace, tablet.Shard)
	if err != nil {
		return vterrors.Wrap(err, "can't read shard")
	}
	if si.MasterAlias == nil {
		// We've restored, but there's no master. This is fine, since we've
		// already set the position at which to resume when we're later reparented.
		// If we had instead considered this fatal, all tablets would crash-loop
		// until a master appears, which would make it impossible to elect a master.
		log.Warningf("Can't start replication after restore: shard %v/%v has no master.", tablet.Keyspace, tablet.Shard)
		return nil
	}
	if topoproto.TabletAliasEqual(si.MasterAlias, tablet.Alias) {
		// We used to be the master before we got restarted in an empty data dir,
		// and no other master has been elected in the meantime.
		// This shouldn't happen, so we'll let the operator decide which tablet
		// should actually be promoted to master.
		log.Warningf("Can't start replication after restore: master record still points to this tablet.")
		return nil
	}
	ti, err := tm.TopoServer.GetTablet(ctx, si.MasterAlias)
	if err != nil {
		return vterrors.Wrapf(err, "Cannot read master tablet %v", si.MasterAlias)
	}

	// If using semi-sync, we need to enable it before connecting to master.
	if err := tm.fixSemiSync(tabletType); err != nil {
		return err
	}

	// Set master and start replication.
	if err := tm.MysqlDaemon.SetMaster(ctx, ti.Tablet.MysqlHostname, int(ti.Tablet.MysqlPort), false /* slaveStopBefore */, true /* slaveStartAfter */); err != nil {
		return vterrors.Wrap(err, "MysqlDaemon.SetMaster failed")
	}

	// wait for reliable seconds behind master
	// we have pos where we want to resume from
	// if MasterPosition is the same, that means no writes
	// have happened to master, so we are up-to-date
	// otherwise, wait for replica's Position to change from
	// the initial pos before proceeding
	tmc := tmclient.NewTabletManagerClient()
	defer tmc.Close()
	remoteCtx, remoteCancel := context.WithTimeout(ctx, *topo.RemoteOperationTimeout)
	defer remoteCancel()
	posStr, err := tmc.MasterPosition(remoteCtx, ti.Tablet)
	if err != nil {
		// It is possible that though MasterAlias is set, the master tablet is unreachable
		// Log a warning and let tablet restore in that case
		// If we had instead considered this fatal, all tablets would crash-loop
		// until a master appears, which would make it impossible to elect a master.
		log.Warningf("Can't get master replication position after restore: %v", err)
		return nil
	}
	masterPos, err := mysql.DecodePosition(posStr)
	if err != nil {
		return vterrors.Wrapf(err, "can't decode master replication position: %q", posStr)
	}

	if !pos.Equal(masterPos) {
		for {
			if err := ctx.Err(); err != nil {
				return err
			}
			status, err := tm.MysqlDaemon.ReplicationStatus()
			if err != nil {
				return vterrors.Wrap(err, "can't get replication status")
			}
			newPos := status.Position
			if !newPos.Equal(pos) {
				break
			}
			time.Sleep(1 * time.Second)
		}
	}

	return nil
}

func (tm *TabletManager) getLocalMetadataValues(tabletType topodatapb.TabletType) map[string]string {
	tablet := tm.Tablet()
	values := map[string]string{
		"Alias":         topoproto.TabletAliasString(tablet.Alias),
		"ClusterAlias":  fmt.Sprintf("%s.%s", tablet.Keyspace, tablet.Shard),
		"DataCenter":    tablet.Alias.Cell,
		"PromotionRule": "must_not",
	}
	if isMasterEligible(tabletType) {
		values["PromotionRule"] = "neutral"
	}
	return values
}<|MERGE_RESOLUTION|>--- conflicted
+++ resolved
@@ -142,7 +142,7 @@
 	}
 	// If restore_to_time is set , then apply the incremental change
 	if keyspaceInfo.SnapshotTime != nil {
-		err = agent.restoreToTimeFromBinlog(ctx, pos, keyspaceInfo.SnapshotTime)
+		err = tm.restoreToTimeFromBinlog(ctx, pos, keyspaceInfo.SnapshotTime)
 		if err != nil {
 			log.Errorf("unable to restore to the desired point, error : %v", err)
 			return nil
@@ -188,10 +188,9 @@
 	return nil
 }
 
-<<<<<<< HEAD
 // restoreToTimeFromBinlog restores to the snapshot time of the keyspace
 // currently this works with mysql based database only (as it uses mysql specific queries for restoring
-func (agent *ActionAgent) restoreToTimeFromBinlog(ctx context.Context, pos mysql.Position, restoreTime *vttime.Time) error {
+func (tm *TabletManager) restoreToTimeFromBinlog(ctx context.Context, pos mysql.Position, restoreTime *vttime.Time) error {
 	// validate the dependent settings
 	if *binlogHost == "" || *binlogPort <= 0 || *binlogUser == "" {
 		log.Warning("invalid binlog server setting, restoring to last available backup.")
@@ -200,14 +199,14 @@
 
 	timeoutCtx, cancelFnc := context.WithTimeout(ctx, *timeoutForGTIDLookup)
 	defer cancelFnc()
-	gtid, stopPosGTID := agent.getGTIDFromTimestamp(timeoutCtx, pos, restoreTime.Seconds)
+	gtid, stopPosGTID := tm.getGTIDFromTimestamp(timeoutCtx, pos, restoreTime.Seconds)
 	if gtid == "" {
 		return vterrors.New(vtrpcpb.Code_FAILED_PRECONDITION, "unable to fetch the GTID for the specified restore_to_time")
 	}
 	println(fmt.Sprintf("pos for slave unil - %s, and stop gtid %s", gtid, stopPosGTID))
 
 	log.Infof("going to restore upto the gtid - %s", gtid)
-	err := agent.catchupToGTID(timeoutCtx, gtid, stopPosGTID)
+	err := tm.catchupToGTID(timeoutCtx, gtid, stopPosGTID)
 	if err != nil {
 		return vterrors.Wrapf(err, "unable to replicate upto specified gtid : %s", gtid)
 	}
@@ -216,7 +215,7 @@
 }
 
 // getGTIDFromTimestamp gets the next GTID of the event happened on the timestamp (resore_to_time)
-func (agent *ActionAgent) getGTIDFromTimestamp(ctx context.Context, pos mysql.Position, restoreTime int64) (string, string) {
+func (tm *TabletManager) getGTIDFromTimestamp(ctx context.Context, pos mysql.Position, restoreTime int64) (string, string) {
 	connParams := &mysql.ConnParams{
 		Host:  *binlogHost,
 		Port:  *binlogPort,
@@ -266,7 +265,7 @@
 }
 
 // replicateUptoGTID replicates upto specified gtid from binlog server
-func (agent *ActionAgent) catchupToGTID(ctx context.Context, gtid string, stopPosGTID string) error {
+func (tm *TabletManager) catchupToGTID(ctx context.Context, gtid string, stopPosGTID string) error {
 	gtidParsed, err := mysql.DecodePosition(gtid)
 	if err != nil {
 		return err
@@ -287,7 +286,7 @@
 		fmt.Sprintf(" START SLAVE UNTIL SQL_BEFORE_GTIDS = '%s'", gtidStr),
 	}
 
-	if err := agent.MysqlDaemon.ExecuteSuperQueryList(ctx, cmds); err != nil {
+	if err := tm.MysqlDaemon.ExecuteSuperQueryList(ctx, cmds); err != nil {
 		return vterrors.Wrap(err, "failed to reset slave")
 	}
 	log.Infof("Waiting for position to reach", gtidParsed)
@@ -298,7 +297,7 @@
 	go func() {
 		timeToWait := time.Now().Add(*timeoutForGTIDLookup)
 		for time.Now().Before(timeToWait) {
-			pos, err := agent.MysqlDaemon.MasterPosition()
+			pos, err := tm.MysqlDaemon.MasterPosition()
 			println(fmt.Sprintf("got position as %s and waiting till %s", pos.GTIDSet.String(), stopPosGTIDParsed.GTIDSet.String()))
 			if err != nil {
 				println(err)
@@ -325,7 +324,7 @@
 				"STOP SLAVE",
 				"RESET SLAVE ALL",
 			}
-			if err := agent.MysqlDaemon.ExecuteSuperQueryList(ctx, cmds); err != nil {
+			if err := tm.MysqlDaemon.ExecuteSuperQueryList(ctx, cmds); err != nil {
 				return vterrors.Wrap(err, "failed to reset slave")
 			}
 			return nil
@@ -337,10 +336,7 @@
 	}
 }
 
-func (agent *ActionAgent) startReplication(ctx context.Context, pos mysql.Position, tabletType topodatapb.TabletType) error {
-=======
 func (tm *TabletManager) startReplication(ctx context.Context, pos mysql.Position, tabletType topodatapb.TabletType) error {
->>>>>>> 17453158
 	cmds := []string{
 		"STOP SLAVE",
 		"RESET SLAVE ALL", // "ALL" makes it forget master host:port.
