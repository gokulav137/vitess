--- conflicted
+++ resolved
@@ -394,7 +394,10 @@
 			rhsPreds = append(rhsPreds, predicate)
 		}
 		if lhsColumns != nil && lhsVarsName != nil {
-			idxs := node.pushOutputColumns(lhsColumns, semTable)
+			idxs, err := node.pushOutputColumns(lhsColumns, semTable)
+			if err != nil {
+				return nil, err
+			}
 			for i, idx := range idxs {
 				node.vars[lhsVarsName[i]] = idx
 			}
@@ -476,11 +479,7 @@
 		return newPlan, nil
 	}
 
-<<<<<<< HEAD
-	tree := &joinPlan{lhs: lhs.clone(), rhs: rhs.clone(), outer: !inner, vars: map[string]int{}}
-=======
-	tree := &joinTree{lhs: lhs.clone(), rhs: rhs.clone(), outer: !inner}
->>>>>>> f3c7a2cd
+	tree := &joinTree{lhs: lhs.clone(), rhs: rhs.clone(), outer: !inner, vars: map[string]int{}}
 	return pushJoinPredicate(joinPredicates, tree, semTable)
 }
 
