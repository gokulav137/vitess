--- conflicted
+++ resolved
@@ -35,11 +35,7 @@
 		Authoritative() bool
 		Name() (sqlparser.TableName, error)
 		GetExpr() *sqlparser.AliasedTableExpr
-<<<<<<< HEAD
-		GetVindex() *vindexes.Table
-=======
 		GetVindexTable() *vindexes.Table
->>>>>>> 5b4a86aa
 		GetColumns() []ColumnInfo
 		IsActualTable() bool
 
@@ -150,26 +146,6 @@
 		FindTableOrVindex(tablename sqlparser.TableName) (*vindexes.Table, vindexes.Vindex, string, topodatapb.TabletType, key.Destination, error)
 	}
 )
-
-// GetVindex implements the TableInfo interface
-func (v *VindexTable) GetVindex() *vindexes.Table {
-	return v.Table.GetVindex()
-}
-
-// GetVindex implements the TableInfo interface
-func (v *vTableInfo) GetVindex() *vindexes.Table {
-	return nil
-}
-
-// GetVindex implements the TableInfo interface
-func (a *AliasedTable) GetVindex() *vindexes.Table {
-	return a.Table
-}
-
-// GetVindex implements the TableInfo interface
-func (r *RealTable) GetVindex() *vindexes.Table {
-	return r.Table
-}
 
 // GetExprFor implements the TableInfo interface
 func (v *VindexTable) GetExprFor(s string) (sqlparser.Expr, error) {
@@ -361,6 +337,11 @@
 // GetVindexTable implements the TableInfo interface
 func (v *vTableInfo) GetVindexTable() *vindexes.Table {
 	return nil
+}
+
+// GetVindexTable implements the TableInfo interface
+func (v *VindexTable) GetVindexTable() *vindexes.Table {
+	return v.Table.GetVindexTable()
 }
 
 func (v *vTableInfo) GetColumns() []ColumnInfo {
