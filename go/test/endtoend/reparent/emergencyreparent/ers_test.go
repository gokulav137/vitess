--- conflicted
+++ resolved
@@ -209,24 +209,6 @@
 	require.NoError(t, err)
 }
 
-<<<<<<< HEAD
-// TestTwoReplicasNoReplicationStatus checks that ERS is able to fix
-// two replicas which do not have any replication status
-func TestTwoReplicasNoReplicationStatus(t *testing.T) {
-	defer cluster.PanicHandler(t)
-	setupReparentCluster(t)
-	defer teardownCluster()
-
-	confirmReplication(t, tab1, []*cluster.Vttablet{tab2, tab3, tab4})
-
-	err := clusterInstance.VtctlclientProcess.ExecuteCommand("ExecuteFetchAsDba", tab2.Alias, `STOP SLAVE; RESET SLAVE ALL`)
-	require.NoError(t, err)
-	err = clusterInstance.VtctlclientProcess.ExecuteCommand("ExecuteFetchAsDba", tab3.Alias, `STOP SLAVE; RESET SLAVE ALL`)
-	require.NoError(t, err)
-
-	out, err := ers(tab4, "60s", "30s")
-	require.NoError(t, err, out)
-=======
 func TestReparentDownPrimary(t *testing.T) {
 	defer cluster.PanicHandler(t)
 	clusterInstance := utils.SetupReparentCluster(t)
@@ -296,5 +278,22 @@
 
 	// bring back the old primary as a replica, check that it catches up
 	utils.ResurrectTablet(ctx, t, clusterInstance, tablets[0])
->>>>>>> 6500765c
+}
+
+// TestTwoReplicasNoReplicationStatus checks that ERS is able to fix
+// two replicas which do not have any replication status
+func TestTwoReplicasNoReplicationStatus(t *testing.T) {
+	defer cluster.PanicHandler(t)
+	clusterInstance := utils.SetupReparentCluster(t)
+	defer utils.TeardownCluster(clusterInstance)
+	tablets := clusterInstance.Keyspaces[0].Shards[0].Vttablets
+	utils.ConfirmReplication(t, tablets[0], []*cluster.Vttablet{tablets[1], tablets[2], tablets[3]})
+
+	err := clusterInstance.VtctlclientProcess.ExecuteCommand("ExecuteFetchAsDba", tablets[1].Alias, `STOP SLAVE; RESET SLAVE ALL`)
+	require.NoError(t, err)
+	err = clusterInstance.VtctlclientProcess.ExecuteCommand("ExecuteFetchAsDba", tablets[2].Alias, `STOP SLAVE; RESET SLAVE ALL`)
+	require.NoError(t, err)
+
+	out, err := utils.Ers(clusterInstance, tablets[3], "60s", "30s")
+	require.NoError(t, err, out)
 }