--- conflicted
+++ resolved
@@ -149,7 +149,6 @@
 	return &tabletpb.Tablet{Hostname: hostname, PortMap: portMap}
 }
 
-<<<<<<< HEAD
 func filterResultWhenRunsForCoverage(input string) string {
 	if !*isCoverage {
 		return input
@@ -166,7 +165,8 @@
 		result = result + line + "\n"
 	}
 	return result
-=======
+}
+
 // WaitForReplicationPos will wait for replication position to catch-up
 func WaitForReplicationPos(t *testing.T, tabletA *Vttablet, tabletB *Vttablet, hostname string, timeout float64) {
 	replicationPosA, _ := GetMasterPosition(t, *tabletA, hostname)
@@ -222,5 +222,5 @@
 	}
 
 	return cp
->>>>>>> 6ffef463
+
 }